--- conflicted
+++ resolved
@@ -118,16 +118,10 @@
       <artifactId>slf4j-api</artifactId>
     </dependency>
     <dependency>
-<<<<<<< HEAD
      <groupId>org.slf4j</groupId>
      <artifactId>slf4j-log4j12</artifactId>
      <scope>compile</scope>
    </dependency>
-=======
-      <groupId>log4j</groupId>
-      <artifactId>log4j</artifactId>
-    </dependency>
->>>>>>> fa2c8623
 
     <!-- Provided dependencies -->
     <dependency>
